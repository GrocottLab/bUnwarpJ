--- conflicted
+++ resolved
@@ -8,12 +8,7 @@
 	<parent>
 		<groupId>sc.fiji</groupId>
 		<artifactId>pom-fiji</artifactId>
-<<<<<<< HEAD
 		<version>2.0.0-beta-0</version>
-=======
-		<version>2.0.0-SNAPSHOT</version>
-		<relativePath />
->>>>>>> 190aef03
 	</parent>
 
 	<artifactId>bUnwarpJ_</artifactId>
